--- conflicted
+++ resolved
@@ -1,39 +1,35 @@
-[metadata]
-name = fintoolsom
-author = Oliver Mohr B.
-author_email = oliver.mohr.b@gmail.com
-<<<<<<< HEAD
-version = 0.1.11
-=======
-version = 0.1.14
->>>>>>> 3547091d
-description = Personal library for finantial calculations
-long_description = file: README.md
-long_description_content_type = text/markdown
-url = https://github.com/oliverm91/fintoolsom
-license_files = LICENSE
-keywords = fixed income, dates, rates, curves
-classifiers = 
-    Development Status :: 3 - Alpha
-    License :: OSI Approved :: GNU General Public License v3 (GPLv3)
-    Programming Language :: Python
-    Programming Language :: Python :: 3.8
-    Programming Language :: Python :: 3.9
-    Programming Language :: Python :: 3.10
-    Programming Language :: Python :: 3.11
-    Intended Audience :: Financial and Insurance Industry
-    Intended Audience :: Developers
-    Topic :: Office/Business :: Financial
-    Natural Language :: English
-
-[options]
-package_dir=
-    = src
-packages=find:
-python_requires = >=3.8
-install_requires =
-    numpy
-    mathsom
-
-[options.packages.find]
-where=src
+[metadata]
+name = fintoolsom
+author = Oliver Mohr B.
+author_email = oliver.mohr.b@gmail.com
+version = 0.1.14
+description = Personal library for finantial calculations
+long_description = file: README.md
+long_description_content_type = text/markdown
+url = https://github.com/oliverm91/fintoolsom
+license_files = LICENSE
+keywords = fixed income, dates, rates, curves
+classifiers = 
+    Development Status :: 3 - Alpha
+    License :: OSI Approved :: GNU General Public License v3 (GPLv3)
+    Programming Language :: Python
+    Programming Language :: Python :: 3.8
+    Programming Language :: Python :: 3.9
+    Programming Language :: Python :: 3.10
+    Programming Language :: Python :: 3.11
+    Intended Audience :: Financial and Insurance Industry
+    Intended Audience :: Developers
+    Topic :: Office/Business :: Financial
+    Natural Language :: English
+
+[options]
+package_dir=
+    = src
+packages=find:
+python_requires = >=3.8
+install_requires =
+    numpy
+    mathsom
+
+[options.packages.find]
+where=src