--- conflicted
+++ resolved
@@ -1,145 +1,136 @@
-import numpy as np
-from typing import List, Union
-import mathsom.interpolations as interps
-from datetime import date
-from dataclasses import dataclass
-
-from .. import rates
-from .. import dates
-
-@dataclass
-class ZeroCouponCurvePoint:
-    date: date
-    rate: rates.Rate
-    
-    def copy(self):
-        return ZeroCouponCurvePoint(self.date, self.rate.copy())
-        
-
-class ZeroCouponCurve:
-    def __init__(self, curve_date: date, curve_points: List[ZeroCouponCurvePoint]):
-        self.curve_date = curve_date
-        self.curve_points = curve_points
-        self.sort()
-  
-    def copy(self):
-        return ZeroCouponCurve(self.curve_date, self.curve_points)
-    
-    def set_df_curve(self):
-        self.wfs = np.array([cp.rate.get_wealth_factor(self.curve_date, cp.date) 
-                             if cp.date >= self.curve_date else 1 
-                             for cp in self.curve_points])
-        self.dfs = 1 / self.wfs
-        
-    def set_tenors(self):
-        self.tenors = self.get_tenors()
-    
-    def get_tenors(self) -> np.ndarray:
-        points_dates = [cp.date for cp in self.curve_points]
-        tenors = dates.get_day_count(self.curve_date, points_dates, dates.DayCountConvention.Actual)
-        return tenors
-    
-    def sort(self):
-        self.curve_points = sorted(self.curve_points, key=lambda cp: cp.date)
-        self.dates, self.rates = list(map(list, zip(*[(cp.date, cp.rate) for cp in self.curve_points])))
-        self.tenors = self.get_tenors()
-        self.set_df_curve()
-        
-    def delete_point(self, date):
-        self.curve_points = list(filter(lambda cp: cp.date != date, self.curve_points))
-        self.sort()       
-        
-    def add_point(self, curve_point: ZeroCouponCurvePoint):
-        if curve_point.date < self.curve_date:
-            raise ValueError(f"Cannot add point with date before curve date. Curve date: {self.curve_date}, point date: {curve_point.date}")
-        
-        self.delete_point(curve_point.date)
-        self.curve_points.append(curve_point)
-        self.sort()
-
-    def get_df(self, date: date):
-        return self.get_dfs[[date]][0]
-    
-<<<<<<< HEAD
-    def get_dfs(self, dates_t: Union[Sequence, np.ndarray]) -> np.ndarray:
-        tenors = dates.get_day_count(self.curve_date, dates_t, dates.DayCountConvention.Actual)
-        future_tenors_mask = tenors > 0
-        dfs = interps.interpolate(tenors, self.tenors, self.dfs, interps.InterpolationMethod.LOGLINEAR)
-        dfs = dfs*future_tenors_mask + 1 * np.invert(future_tenors_mask)
-        return dfs
-=======
-    def get_dfs(self, dates_t: Union[List[date], np.ndarray]) -> np.ndarray:
-        tenors = dates.get_day_count(self.curve_date, dates_t, dates.DayCountConvention.Actual)
-        min_tenor = min(self.get_tenors())
-        max_tenor = max(self.get_tenors())
-        tenors_smaller_than_min = tenors[tenors<min_tenor]
-        tenors_greater_than_max = tenors[tenors>max_tenor]
-        normal_tenors = tenors[(tenors >= min_tenor) & (tenors <= max_tenor)]
-        small_tenors_amount = len(tenors_smaller_than_min)
-        greater_tenors_amount = len(tenors_greater_than_max)
-        normal_tenors_amount = len(normal_tenors)
-        first_dfs = np.zeros(len(tenors))
-        last_dfs = np.zeros(len(tenors))
-        normal_dfs = np.zeros(len(tenors))
-        for ix in range(small_tenors_amount):
-            first_dfs[ix] = self.curve_points[0].rate.get_discount_factor(self.curve_date, dates_t[ix])
-        for ix in range(greater_tenors_amount):
-            index = small_tenors_amount + normal_tenors_amount + ix
-            last_dfs[index] = self.curve_points[-1].rate.get_discount_factor(self.curve_date, dates_t[index])
-        
-        dfs = interps.interpolate(normal_tenors, self.tenors, self.dfs, interps.InterpolationMethod.LOGLINEAR)
-        normal_dfs[small_tenors_amount:small_tenors_amount+normal_tenors_amount] = dfs
-
-        return first_dfs + normal_dfs + last_dfs
->>>>>>> 3547091d
-
-    def get_dfs_fwds(self, start_dates, end_dates) -> np.ndarray:
-        if len(start_dates) != len(end_dates):
-            raise ValueError(f"Start and end dates must have the same length. Start dates: {start_dates}, end dates: {end_dates}")
-        end_dfs = self.get_dfs(end_dates)
-        start_dfs = self.get_dfs(start_dates)
-        fwds = end_dfs/start_dfs
-        return fwds
-
-    def get_wfs(self, dates) -> np.ndarray:
-        return 1 / self.get_dfs(dates)
-
-    def get_wfs_fwds(self, start_dates, end_dates) -> np.ndarray:
-        if len(start_dates) != len(end_dates):
-            raise ValueError(f"Start and end dates must have the same length. Start dates: {start_dates}, end dates: {end_dates}")
-        df_fwds = self.get_dfs_fwds(start_dates, end_dates)
-        wfs_fwds = 1 / df_fwds
-        return wfs_fwds
-    
-    def get_forward_rates(self, start_dates: Union[List[date], np.ndarray], end_dates: Union[List[date], np.ndarray], rate_convention: rates.RateConvention) -> List[float]:
-        if len(start_dates) != len(end_dates):
-            raise ValueError(f"Start and end dates must have the same length. Start dates: {start_dates}, end dates: {end_dates}")
-        start_wfs = self.get_wfs(start_dates)
-        end_wfs = self.get_wfs(end_dates)
-        fwd_wfs = (end_wfs/start_wfs)
-        fwd_rates = rates.Rate.get_rate_from_wf(fwd_wfs, start_dates, end_dates, rate_convention)
-        return fwd_rates
-
-    def get_forward_rates_values(self, start_dates: Union[List[date], np.ndarray], end_dates: Union[List[date], np.ndarray], rate_convention: rates.RateConvention=None) -> np.ndarray:
-        if len(start_dates) != len(end_dates):
-            raise ValueError(f"Start and end dates must have the same length. Start dates: {start_dates}, end dates: {end_dates}")        
-        rates_obj = self.get_forward_rates(start_dates, end_dates, rate_convention)
-        return np.array([r.rate_value for r in rates_obj])
-
-    def get_zero_rates(self, rate_convention: rates.RateConvention=None) -> List[rates.Rate]:
-        if rate_convention is None:
-            return [cp.copy() for cp in self.curve_points]
-        else:
-            rates_obj = []
-            for cp in self.curve_points:
-                r = cp.rate.copy()
-                if r.rate_convention == rate_convention:
-                    rates_obj.append(r)
-                else:
-                    r.convert_rate_convention(rate_convention)
-                    rates_obj.append(r)
-            return rates_obj
-
-    def get_zero_rates_values(self, rate_convention: rates.RateConvention=None) -> np.ndarray:
-        rates_obj = self.get_zero_rates(rate_convention)
+import numpy as np
+from typing import List, Union
+import mathsom.interpolations as interps
+from datetime import date
+from dataclasses import dataclass
+
+from .. import rates
+from .. import dates
+
+@dataclass
+class ZeroCouponCurvePoint:
+    date: date
+    rate: rates.Rate
+    
+    def copy(self):
+        return ZeroCouponCurvePoint(self.date, self.rate.copy())
+        
+
+class ZeroCouponCurve:
+    def __init__(self, curve_date: date, curve_points: List[ZeroCouponCurvePoint]):
+        self.curve_date = curve_date
+        self.curve_points = curve_points
+        self.sort()
+  
+    def copy(self):
+        return ZeroCouponCurve(self.curve_date, self.curve_points)
+    
+    def set_df_curve(self):
+        self.wfs = np.array([cp.rate.get_wealth_factor(self.curve_date, cp.date) 
+                             if cp.date >= self.curve_date else 1 
+                             for cp in self.curve_points])
+        self.dfs = 1 / self.wfs
+        
+    def set_tenors(self):
+        self.tenors = self.get_tenors()
+    
+    def get_tenors(self) -> np.ndarray:
+        points_dates = [cp.date for cp in self.curve_points]
+        tenors = dates.get_day_count(self.curve_date, points_dates, dates.DayCountConvention.Actual)
+        return tenors
+    
+    def sort(self):
+        self.curve_points = sorted(self.curve_points, key=lambda cp: cp.date)
+        self.dates, self.rates = list(map(list, zip(*[(cp.date, cp.rate) for cp in self.curve_points])))
+        self.tenors = self.get_tenors()
+        self.set_df_curve()
+        
+    def delete_point(self, date):
+        self.curve_points = list(filter(lambda cp: cp.date != date, self.curve_points))
+        self.sort()       
+        
+    def add_point(self, curve_point: ZeroCouponCurvePoint):
+        if curve_point.date < self.curve_date:
+            raise ValueError(f"Cannot add point with date before curve date. Curve date: {self.curve_date}, point date: {curve_point.date}")
+        
+        self.delete_point(curve_point.date)
+        self.curve_points.append(curve_point)
+        self.sort()
+
+    def get_df(self, date: date):
+        return self.get_dfs[[date]][0]
+    
+    def get_dfs(self, dates_t: Union[List[date], np.ndarray]) -> np.ndarray:
+        tenors = dates.get_day_count(self.curve_date, dates_t, dates.DayCountConvention.Actual)
+        min_tenor = min(self.get_tenors())
+        max_tenor = max(self.get_tenors())
+        tenors_smaller_than_min = tenors[tenors<min_tenor]
+        tenors_greater_than_max = tenors[tenors>max_tenor]
+        normal_tenors = tenors[(tenors >= min_tenor) & (tenors <= max_tenor)]
+        small_tenors_amount = len(tenors_smaller_than_min)
+        greater_tenors_amount = len(tenors_greater_than_max)
+        normal_tenors_amount = len(normal_tenors)
+        first_dfs = np.zeros(len(tenors))
+        last_dfs = np.zeros(len(tenors))
+        normal_dfs = np.zeros(len(tenors))
+        for ix in range(small_tenors_amount):
+            first_dfs[ix] = self.curve_points[0].rate.get_discount_factor(self.curve_date, dates_t[ix])
+        for ix in range(greater_tenors_amount):
+            index = small_tenors_amount + normal_tenors_amount + ix
+            last_dfs[index] = self.curve_points[-1].rate.get_discount_factor(self.curve_date, dates_t[index])
+        
+        dfs = interps.interpolate(normal_tenors, self.tenors, self.dfs, interps.InterpolationMethod.LOGLINEAR)
+        normal_dfs[small_tenors_amount:small_tenors_amount+normal_tenors_amount] = dfs
+
+        return first_dfs + normal_dfs + last_dfs
+
+    def get_dfs_fwds(self, start_dates, end_dates) -> np.ndarray:
+        if len(start_dates) != len(end_dates):
+            raise ValueError(f"Start and end dates must have the same length. Start dates: {start_dates}, end dates: {end_dates}")
+        end_dfs = self.get_dfs(end_dates)
+        start_dfs = self.get_dfs(start_dates)
+        fwds = end_dfs/start_dfs
+        return fwds
+
+    def get_wfs(self, dates) -> np.ndarray:
+        return 1 / self.get_dfs(dates)
+
+    def get_wfs_fwds(self, start_dates, end_dates) -> np.ndarray:
+        if len(start_dates) != len(end_dates):
+            raise ValueError(f"Start and end dates must have the same length. Start dates: {start_dates}, end dates: {end_dates}")
+        df_fwds = self.get_dfs_fwds(start_dates, end_dates)
+        wfs_fwds = 1 / df_fwds
+        return wfs_fwds
+    
+    def get_forward_rates(self, start_dates: Union[List[date], np.ndarray], end_dates: Union[List[date], np.ndarray], rate_convention: rates.RateConvention) -> List[float]:
+        if len(start_dates) != len(end_dates):
+            raise ValueError(f"Start and end dates must have the same length. Start dates: {start_dates}, end dates: {end_dates}")
+        start_wfs = self.get_wfs(start_dates)
+        end_wfs = self.get_wfs(end_dates)
+        fwd_wfs = (end_wfs/start_wfs)
+        fwd_rates = rates.Rate.get_rate_from_wf(fwd_wfs, start_dates, end_dates, rate_convention)
+        return fwd_rates
+
+    def get_forward_rates_values(self, start_dates: Union[List[date], np.ndarray], end_dates: Union[List[date], np.ndarray], rate_convention: rates.RateConvention=None) -> np.ndarray:
+        if len(start_dates) != len(end_dates):
+            raise ValueError(f"Start and end dates must have the same length. Start dates: {start_dates}, end dates: {end_dates}")        
+        rates_obj = self.get_forward_rates(start_dates, end_dates, rate_convention)
+        return np.array([r.rate_value for r in rates_obj])
+
+    def get_zero_rates(self, rate_convention: rates.RateConvention=None) -> List[rates.Rate]:
+        if rate_convention is None:
+            return [cp.copy() for cp in self.curve_points]
+        else:
+            rates_obj = []
+            for cp in self.curve_points:
+                r = cp.rate.copy()
+                if r.rate_convention == rate_convention:
+                    rates_obj.append(r)
+                else:
+                    r.convert_rate_convention(rate_convention)
+                    rates_obj.append(r)
+            return rates_obj
+
+    def get_zero_rates_values(self, rate_convention: rates.RateConvention=None) -> np.ndarray:
+        rates_obj = self.get_zero_rates(rate_convention)
         return np.array([r.rate_value for r in rates_obj])